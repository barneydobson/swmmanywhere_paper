--- conflicted
+++ resolved
@@ -9,11 +9,7 @@
 from pathlib import Path
 from tempfile import NamedTemporaryFile
 
-<<<<<<< HEAD
-from swmmanywhere.custom_logging import logger
-=======
 from swmmanywhere.logging import logger, verbose
->>>>>>> 78b039be
 
 
 def test_logger():
