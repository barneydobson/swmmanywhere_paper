--- conflicted
+++ resolved
@@ -57,11 +57,7 @@
             if annotation != allowable_params[param]:
                 raise ValueError(f"""{param} of {func.__name__} should be of
                                  type {allowable_params[param]}, not 
-<<<<<<< HEAD
-                                 {obj.__class__}.""")
-=======
                                  {annotation}.""")
->>>>>>> 25b6b05c
         self[func.__name__] = self._log_completion(func)
         return func
 
@@ -154,14 +150,9 @@
                   real_results: pd.DataFrame, 
                   variable: str, 
                   syn_ids: list,
-<<<<<<< HEAD
                   real_ids: list,
                   coef: Callable = nse) -> float | None:
     """Align and calculate coef.
-=======
-                  real_ids: list) -> float | None:
-    """Align and calculate NSE.
->>>>>>> 25b6b05c
 
     Align the synthetic and real data and calculate the coef metric
     of the variable over time. In cases where the synthetic
@@ -175,13 +166,8 @@
     real_results['date'] = pd.to_datetime(real_results['date'])
 
     # Help alignment
-<<<<<<< HEAD
-    synthetic_results.id = synthetic_results.id.astype(str)
-    real_results.id = real_results.id.astype(str)
-=======
     synthetic_results["id"] = synthetic_results["id"].astype(str)
     real_results["id"] = real_results["id"].astype(str)
->>>>>>> 25b6b05c
     syn_ids = [str(x) for x in syn_ids]
     real_ids = [str(x) for x in real_ids]
 
@@ -243,20 +229,12 @@
         yhat: np.ndarray) -> float | None:
     """Calculate Nash-Sutcliffe efficiency (NSE)."""
     if np.std(y) == 0:
-<<<<<<< HEAD
-        return None
+        return np.inf
     return 1 - np.sum((y - yhat)**2) / np.sum((y - np.mean(y))**2)
 
 def median_coef_by_group(results: pd.DataFrame,
                         gb_key: str,
                         coef: Callable = nse) -> float:
-=======
-        return np.inf
-    return 1 - np.sum((y - yhat)**2) / np.sum((y - np.mean(y))**2)
-
-def median_nse_by_group(results: pd.DataFrame,
-                        gb_key: str) -> float | None:
->>>>>>> 25b6b05c
     """Median NSE by group.
 
     Calculate the median Nash-Sutcliffe efficiency (NSE) of a variable over time
@@ -280,11 +258,7 @@
         .apply(lambda x: coef(x.value_real, x.value_sim))
         .median()
     )
-<<<<<<< HEAD
-    if not isinstance(val, float):
-=======
     if not np.isfinite(val):
->>>>>>> 25b6b05c
         return None
     return val
 
@@ -429,17 +403,10 @@
     synthetic_results = extract_var(synthetic_results, var)
 
     # Format to help alignment
-<<<<<<< HEAD
-    real_results.id = real_results.id.astype(str)
-    synthetic_results.id = synthetic_results.id.astype(str)
-    real_joined.id = real_joined.id.astype(str)
-    synthetic_joined.id = synthetic_joined.id.astype(str)
-=======
     real_results["id"] = real_results["id"].astype(str)
     synthetic_results["id"] = synthetic_results["id"].astype(str)
     real_joined["id"] = real_joined["id"].astype(str)
     synthetic_joined["id"] = synthetic_joined["id"].astype(str)
->>>>>>> 25b6b05c
 
 
     # Align data
@@ -688,7 +655,6 @@
                   real_G: nx.Graph,
                   real_results: pd.DataFrame,
                   real_subs: gpd.GeoDataFrame,
-<<<<<<< HEAD
                   **kwargs) -> float:
     """Outlet NSE flow.
 
@@ -711,8 +677,6 @@
                   real_G: nx.Graph,
                   real_results: pd.DataFrame,
                   real_subs: gpd.GeoDataFrame,
-=======
->>>>>>> 25b6b05c
                   **kwargs) -> float | None:
     """Outlet NSE flooding.
     
