--- conflicted
+++ resolved
@@ -16,11 +16,7 @@
 from swmmanywhere.post_processing import synthetic_write
 
 
-<<<<<<< HEAD
-def swmmanywhere(config: dict) -> tuple[parameters.FilePaths, dict | None]:
-=======
 def swmmanywhere(config: dict) -> tuple[Path, dict | None]:
->>>>>>> c3a0bbb9
     """Run SWMManywhere processes.
     
     This function runs the SWMManywhere processes, including downloading data,
@@ -34,11 +30,7 @@
         config (dict): The loaded config as a dict.
 
     Returns:
-<<<<<<< HEAD
-        tuple[parameters.FilePaths, dict | None]: The addresses and metrics.
-=======
         tuple[Path, dict | None]: The address of generated .inp and metrics.
->>>>>>> c3a0bbb9
     """
     # Create the project structure
     addresses = preprocessing.create_project_structure(config['bbox'],
@@ -187,13 +179,6 @@
             dictionary.
     """
     params = parameters.get_full_parameters_flat()
-<<<<<<< HEAD
-    for param in config['parameters_to_sample']:
-        if isinstance(param, dict):
-            param = list(param.keys())[0]
-        if param not in params:
-            raise ValueError(f"{param} not found in parameters dictionary.")
-=======
     for param in config.get('parameters_to_sample',{}):
         # If the parameter is a dictionary, the values are bounds, all we are 
         # checking here is that the parameter exists, we only need the first 
@@ -217,7 +202,6 @@
         if any(missing_attrs):
             raise ValueError(f"{param} missing {missing_attrs} so cannot be sampled.")
         
->>>>>>> c3a0bbb9
     return config
 
 def load_config(config_path: Path):
