--- conflicted
+++ resolved
@@ -20,18 +20,21 @@
 from swmmanywhere.post_processing import synthetic_write
 
 
-def swmmanywhere(config: dict) -> tuple[parameters.FilePaths, dict]:
+def swmmanywhere(config: dict) -> tuple[parameters.FilePaths, dict | None]:
     """Run SWMManywhere processes.
     
     This function runs the SWMManywhere processes, including downloading data,
     preprocessing the graphfcns, running the model, and comparing the results 
-    to real data using metrics.
+    to real data using metrics. The function will always return the path to 
+    the generated .inp file. If real data (either a results file or the graph,
+    .inp, and subcatchments) is provided, the function will also return the
+    metrics comparing the synthetic network with the real.
 
     Args:
         config (dict): The loaded config as a dict.
 
     Returns:
-        tuple[parameters.FilePaths, dict]: The addresses and metrics.
+        tuple[parameters.FilePaths, dict | None]: The addresses and metrics.
     """
     # Create the project structure
     addresses = preprocessing.create_project_structure(config['bbox'],
@@ -96,11 +99,7 @@
                                      f'real_results.{addresses.extension}')
     else:
         logger.info("No real network provided, returning SWMM .inp file.")
-<<<<<<< HEAD
-        return addresses
-=======
         return addresses.inp, None
->>>>>>> c6eb51b0
     
     # Iterate the metrics
     metrics = iterate_metrics(synthetic_results,
@@ -112,11 +111,7 @@
                               config['metric_list'],
                               params['metric_evaluation'])
 
-<<<<<<< HEAD
-    return addresses, metrics
-=======
     return addresses.inp, metrics
->>>>>>> c6eb51b0
 
 def check_top_level_paths(config: dict):
     """Check the top level paths in the config.
