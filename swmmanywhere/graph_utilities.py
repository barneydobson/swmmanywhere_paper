--- conflicted
+++ resolved
@@ -183,7 +183,6 @@
         G = graphfcns[function](G, addresses = addresses, **params)
         logger.info(f"graphfcn: {function} completed.")
         if verbose:
-<<<<<<< HEAD
             save_graph(G, addresses.model / f"{function}_graph.json")
             go.graph_to_geojson(G,
                                 addresses.model / f"{function}_nodes.geojson",
@@ -191,10 +190,6 @@
                                 G.graph['crs']
                                 )
             
-=======
-            save_graph(graphfcns.fix_geometries(G), 
-                       addresses.model / f"{function}_graph.json")
->>>>>>> da888ac2
     return G
 
 @register_graphfcn
@@ -390,12 +385,7 @@
             G (nx.Graph): A graph
         """
         # Convert to directed
-        G_new = G.copy()
-<<<<<<< HEAD
-        G_new = nx.MultiDiGraph(G_new)
-=======
         G_new = nx.MultiDiGraph(G.copy())
->>>>>>> da888ac2
         
         # MultiDiGraph adds edges in both directions, but rivers (and geometries)
         # are only in one direction. So we remove the reverse edges and add them
