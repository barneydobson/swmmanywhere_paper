--- conflicted
+++ resolved
@@ -702,12 +702,7 @@
             total_weight = 0
             for attr, bds in bounds.items():
                 # Normalise
-<<<<<<< HEAD
-                weight = max((d[attr] - bds[0]) / (bds[1] - bds[0]), 
-                             np.finfo(float).eps)
-=======
                 weight = max((d[attr] - bds[0]) / (bds[1] - bds[0]), eps)
->>>>>>> 25b6b05c
                 # Exponent
                 weight = weight ** getattr(topology_derivation,f'{attr}_exponent')
                 # Scaling
