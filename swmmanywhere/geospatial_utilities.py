# -*- coding: utf-8 -*-
"""Created 2024-01-20.

A module containing functions to perform a variety of geospatial operations,
such as reprojecting coordinates and handling raster data.

@author: Barnaby Dobson
"""
import json
import math
from copy import deepcopy
from functools import lru_cache
from pathlib import Path
from typing import List, Optional

import geopandas as gpd
import networkx as nx
import numpy as np
import pandas as pd
import pyproj
import pysheds
import rasterio as rst
import rioxarray
from pysheds import grid as pgrid
from rasterio import features
from scipy.interpolate import RegularGridInterpolator
from shapely import geometry as sgeom
from shapely import ops as sops
from shapely.strtree import STRtree
from tqdm import tqdm

TransformerFromCRS = lru_cache(pyproj.transformer.Transformer.from_crs)

def get_utm_epsg(x: float, 
                y: float, 
                crs: str | int | pyproj.CRS = 'EPSG:4326', 
                datum_name: str = "WGS 84") -> str:
    """Get the UTM CRS code for a given coordinate.

    Note, this function is taken from GeoPandas and modified to use
    for getting the UTM CRS code for a given coordinate.

    Args:
        x (float): Longitude in crs
        y (float): Latitude in crs
        crs (str | int | pyproj.CRS, optional): The CRS of the input 
            coordinates. Defaults to 'EPSG:4326'.
        datum_name (str, optional): The datum name to use for the UTM CRS

    Returns:
        str: Formatted EPSG code for the UTM zone.
    
    Example:
        >>> get_utm_epsg(-0.1276, 51.5074)
        'EPSG:32630'
    """
    if not isinstance(x, float) or not isinstance(y, float):
        raise TypeError("x and y must be floats")

    try:
        crs = pyproj.CRS(crs)
    except pyproj.exceptions.CRSError:
        raise ValueError("Invalid CRS")

    # ensure using geographic coordinates
    if pyproj.CRS(crs).is_geographic:
        lon = x
        lat = y
    else:
        transformer = TransformerFromCRS(crs, "EPSG:4326", always_xy=True)
        lon, lat = transformer.transform(x, y)
    utm_crs_list = pyproj.database.query_utm_crs_info(
        datum_name=datum_name,
        area_of_interest=pyproj.aoi.AreaOfInterest(
            west_lon_degree=lon,
            south_lat_degree=lat,
            east_lon_degree=lon,
            north_lat_degree=lat,
        ),
    )
    return f"{utm_crs_list[0].auth_name}:{utm_crs_list[0].code}"


def interp_with_nans(xy: tuple[float,float], 
                interp: RegularGridInterpolator, 
                grid: np.ndarray, 
                values: list[float]) -> float:
    """Wrap the interpolation function to handle NaNs.

    Picks the nearest non NaN grid point if the interpolated value is NaN,
    otherwise returns the interpolated value.
    
    Args:
        xy (tuple): Coordinate of interest
        interp (RegularGridInterpolator): The interpolator object.
        grid (np.ndarray): List of xy coordinates of the grid points.
        values (list): The list of values at each point in the grid.

    Returns:
        float: The interpolated value.
    """
    # Call the interpolator
    val = float(interp(xy))
    # If the value is NaN, we need to pick nearest non nan grid point
    if np.isnan(val):
        # Get the distances to all grid points
        distances = np.linalg.norm(grid - xy, axis=1)
        # Get the indices of the grid points sorted by distance
        indices = np.argsort(distances)
        # Iterate over the grid points in order of increasing distance
        for index in indices:
            # If the value at this grid point is not NaN, return it
            if not np.isnan(values[index]):
                return values[index]
    else:
        return val
    
    raise ValueError("No non NaN values found in grid.")

def interpolate_points_on_raster(x: list[float], 
                                 y: list[float], 
                                 elevation_fid: Path) -> list[float ]:
    """Interpolate points on a raster.

    Args:
        x (list): X coordinates.
        y (list): Y coordinates.
        elevation_fid (Path): Filepath to elevation raster.
        
    Returns:
        elevation (float): Elevation at point.
    """
    with rst.open(elevation_fid) as src:
        # Read the raster data
        data = src.read(1).astype(float)  # Assuming it's a single-band raster
        data[data == src.nodata] = None

        # Get the raster's coordinates
        x_grid = np.linspace(src.bounds.left, src.bounds.right, src.width)
        y_grid = np.linspace(src.bounds.bottom, src.bounds.top, src.height)

        # Define grid
        xx, yy = np.meshgrid(x_grid, y_grid)
        grid = np.vstack([xx.ravel(), yy.ravel()]).T
        values = data.ravel()

        # Define interpolator
        interp = RegularGridInterpolator((y_grid,x_grid), 
                                        np.flipud(data), 
                                        method='linear', 
                                        bounds_error=False, 
                                        fill_value=None)
        # Interpolate for x,y
        return [interp_with_nans((y_, x_), interp, grid, values) for x_, y_ in zip(x,y)]
    
def reproject_raster(target_crs: str, 
                     fid: Path, 
                     new_fid: Optional[Path] = None) -> None:
    """Reproject a raster to a new CRS.

    Args:
        target_crs (str): Target CRS in EPSG format (e.g., EPSG:32630).
        fid (Path): Filepath to the raster to reproject.
        new_fid (Path, optional): Filepath to save the reprojected raster. 
            Defaults to None, which will just use fid with '_reprojected'.
    """
     # Open the raster
    with rioxarray.open_rasterio(fid) as raster:

        # Reproject the raster
        reprojected = raster.rio.reproject(target_crs)

        # Define the output filepath
        if new_fid is None:
            new_fid = Path(str(fid.with_suffix('')) + '_reprojected.tif')

        # Save the reprojected raster
        reprojected.rio.to_raster(new_fid)

def get_transformer(source_crs: str, 
                    target_crs: str) -> pyproj.Transformer:
    """Get a transformer object for reprojection.

    Args:
        source_crs (str): Source CRS in EPSG format (e.g., EPSG:32630).
        target_crs (str): Target CRS in EPSG format (e.g., EPSG:32630).

    Returns:
        pyproj.Transformer: Transformer object for reprojection.
    
    Example:
        >>> transformer = get_transformer('EPSG:4326', 'EPSG:32630')
        >>> transformer.transform(-0.1276, 51.5074)
        (699330.1106898375, 5710164.30300683)
    """
    return pyproj.Transformer.from_crs(source_crs, 
                                       target_crs, 
                                       always_xy=True)

def reproject_df(df: pd.DataFrame, 
                 source_crs: str, 
                 target_crs: str) -> pd.DataFrame:
    """Reproject the coordinates in a DataFrame.

    Args:
        df (pd.DataFrame): DataFrame with columns 'longitude' and 'latitude'.
        source_crs (str): Source CRS in EPSG format (e.g., EPSG:4326).
        target_crs (str): Target CRS in EPSG format (e.g., EPSG:32630).
    """
    # Function to transform coordinates
    pts = gpd.points_from_xy(df["longitude"], 
                             df["latitude"], 
                             crs=source_crs).to_crs(target_crs)
    df = df.copy()
    df['x'] = pts.x
    df['y'] = pts.y
    return df

def reproject_graph(G: nx.Graph, 
                    source_crs: str, 
                    target_crs: str) -> nx.Graph:
    """Reproject the coordinates in a graph.

    osmnx.projection.project_graph might be suitable if some other behaviour
    needs to be captured, but it currently fails the tests so I will ignore for
    now.

    Args:
        G (nx.Graph): Graph with nodes containing 'x' and 'y' properties.
        source_crs (str): Source CRS in EPSG format (e.g., EPSG:4326).
        target_crs (str): Target CRS in EPSG format (e.g., EPSG:32630).
    
    Returns:
        nx.Graph: Graph with nodes containing 'x' and 'y' properties.
    """
    # Create a PyProj transformer for CRS conversion
    transformer = get_transformer(source_crs, target_crs)

    # Create a new graph with the converted nodes and edges
    G_new = G.copy()

    # Convert and add nodes with 'x', 'y' properties
    for node, data in G_new.nodes(data=True):
        x, y = transformer.transform(data['x'], data['y'])
        data['x'] = x
        data['y'] = y

    # Convert and add edges with 'geometry' property
    for u, v, data in G_new.edges(data=True):
        if 'geometry' in data.keys():
            data['geometry'] = sgeom.LineString(transformer.transform(x, y) 
                                      for x, y in data['geometry'].coords)
        else:
            data['geometry'] = sgeom.LineString([[G_new.nodes[u]['x'],
                                        G_new.nodes[u]['y']],
                                       [G_new.nodes[v]['x'],
                                        G_new.nodes[v]['y']]])
    
    return G_new


def nearest_node_buffer(points1: dict[str, sgeom.Point], 
                        points2: dict[str, sgeom.Point], 
                        threshold: float) -> dict:
    """Find the nearest node within a given buffer threshold.

    Args:
        points1 (dict): A dictionary where keys are labels and values are 
            Shapely points geometries.
        points2 (dict): A dictionary where keys are labels and values are 
            Shapely points geometries.
        threshold (float): The maximum distance for a node to be considered 
            'nearest'. If no nodes are within this distance, the node is not 
            included in the output.

    Returns:
        dict: A dictionary where keys are labels from points1 and values are 
            labels from points2 of the nearest nodes within the threshold.
    """
    # Convert the keys of points2 to a list
    labels2 = list(points2.keys())
    
    # Create a spatial index
    tree = STRtree(list(points2.values()))
    
    # Initialize an empty dictionary to store the matching nodes
    matching = {}
    
    # Iterate over points1
    for key, geom in points1.items():
        # Find the nearest node in the spatial index to the current geometry
        nearest = tree.nearest(geom)
        nearest_geom = points2[labels2[nearest]]
        
        # If the nearest node is within the threshold, add it to the 
        # matching dictionary
        if geom.buffer(threshold).intersects(nearest_geom):
            matching[key] = labels2[nearest]
    
    # Return the matching dictionary
    return matching

def burn_shape_in_raster(geoms: list[sgeom.LineString], 
          depth: float,
          raster_fid: Path, 
          new_raster_fid: Path) -> None:
    """Burn a depth into a raster along a list of shapely geometries.

    Args:
        geoms (list): List of Shapely geometries.
        depth (float): Depth to carve.
        raster_fid (Path): Filepath to input raster.
        new_raster_fid (Path): Filepath to save the carved raster.
    """
    with rst.open(raster_fid) as src:
        # read data
        data = src.read(1)
        data = data.astype(float)
        data_mask = data != src.nodata
        bool_mask = np.zeros(data.shape, dtype=bool)
        for geom in geoms:
            # Create a mask for the line
            mask = features.geometry_mask([sgeom.mapping(geom)], 
                                        out_shape=src.shape, 
                                        transform=src.transform, 
                                        invert=True)
            # modify masked data
            bool_mask[mask] = True  # Adjust this multiplier as needed
        #modify data
        data[bool_mask & data_mask] -= depth
        # Create a new GeoTIFF with modified values
        with rst.open(new_raster_fid, 
                      'w', 
                      driver='GTiff', 
                      height=src.height, 
                      width=src.width, 
                      count=1,
                      dtype=data.dtype, 
                      crs=src.crs, 
                      transform=src.transform, 
                      nodata = src.nodata) as dest:
            dest.write(data, 1)

def condition_dem(grid: pysheds.sgrid.sGrid, 
                  dem: pysheds.sview.Raster) -> pysheds.sview.Raster:
    """Condition a DEM with pysheds.

    Args:
        grid (pysheds.sgrid.sGrid): The grid object.
        dem (pysheds.sview.Raster): The input DEM.

    Returns:
        pysheds.sview.Raster: The conditioned DEM.
    """
    # Fill pits, depressions, and resolve flats in the DEM
    pit_filled_dem = grid.fill_pits(dem)
    flooded_dem = grid.fill_depressions(pit_filled_dem)
    inflated_dem = grid.resolve_flats(flooded_dem)

    return inflated_dem

def compute_flow_directions(grid: pysheds.sgrid.sGrid, 
                            inflated_dem: pysheds.sview.Raster) \
                            -> tuple[pysheds.sview.Raster, tuple]:
    """Compute flow directions.

    Args:
        grid (pysheds.sgrid.sGrid): The grid object.
        inflated_dem (pysheds.sview.Raster): The input DEM.

    Returns:
        pysheds.sview.Raster: Flow directions.
        tuple: Direction mapping.
    """
    dirmap = (64, 128, 1, 2, 4, 8, 16, 32)
    flow_dir = grid.flowdir(inflated_dem, dirmap=dirmap)
    return flow_dir, dirmap

def calculate_flow_accumulation(grid: pysheds.sgrid.sGrid, 
                                flow_dir: pysheds.sview.Raster, 
                                dirmap: tuple) -> pysheds.sview.Raster:
    """Calculate flow accumulation.

    Args:
        grid (pysheds.sgrid.sGrid): The grid object.
        flow_dir (pysheds.sview.Raster): Flow directions.
        dirmap (tuple): Direction mapping.

    Returns:
        pysheds.sview.Raster: Flow accumulations.
    """
    flow_acc = grid.accumulation(flow_dir, dirmap=dirmap)
    return flow_acc

def delineate_catchment(grid: pysheds.sgrid.sGrid,
                        flow_acc: pysheds.sview.Raster,
                        flow_dir: pysheds.sview.Raster,
                        dirmap: tuple,
                        G: nx.Graph) -> gpd.GeoDataFrame:
    """Delineate catchments.

    Args:
        grid (pysheds.sgrid.Grid): The grid object.
        flow_acc (pysheds.sview.Raster): Flow accumulations.
        flow_dir (pysheds.sview.Raster): Flow directions.
        dirmap (tuple): Direction mapping.
        G (nx.Graph): The input graph with nodes containing 'x' and 'y'.
    
    Returns:
        gpd.GeoDataFrame: A GeoDataFrame containing polygons with columns:
            'geometry', 'area', and 'id'. Sorted by area in descending order.
    """
    polys = []
    # Iterate over the nodes in the graph
    for id, data in tqdm(G.nodes(data=True), total=len(G.nodes)):
        # Snap the node to the nearest grid cell
        x, y = data['x'], data['y']
        grid_ = deepcopy(grid)
        x_snap, y_snap = grid_.snap_to_mask(flow_acc > 5, (x, y))
        
        # Delineate the catchment
        catch = grid_.catchment(x=x_snap, 
                                y=y_snap, 
                                fdir=flow_dir, 
                                dirmap=dirmap, 
                                xytype='coordinate',
                                algorithm = 'recursive'
                                )
        # n.b. recursive algorithm is not recommended, but crashes with a seg 
        # fault occasionally otherwise.

        grid_.clip_to(catch)

        # Polygonize the catchment
        shapes = grid_.polygonize()
        catchment_polygon = sops.unary_union([sgeom.shape(shape) for shape, 
                                              value in shapes])
        
        # Add the catchment to the list
        polys.append({'id': id, 
                      'geometry': catchment_polygon,
                      'area': catchment_polygon.area})
    polys = sorted(polys, key=lambda d: d['area'], reverse=True)
    return gpd.GeoDataFrame(polys, crs = grid.crs)

def remove_intersections(polys: gpd.GeoDataFrame) -> gpd.GeoDataFrame:
    """Remove intersections from a GeoDataFrame of polygons.

    Subcatchments are derived for a given point, and so larger subcatchments
    will contain smaller ones. This function removes the smaller subcatchments
    from the larger ones.

    Args:
        polys (gpd.GeoDataFrame): A GeoDataFrame containing polygons with 
            columns: 'geometry', 'area', and 'id'.

    Returns:
        gpd.GeoDataFrame: A GeoDataFrame containing polygons with no 
            intersections.
    """
    result_polygons = polys.copy()
    
    # Sort the polygons by area (smallest first)
    result_polygons['area'] = result_polygons.geometry.area
    result_polygons = result_polygons.sort_values('area', ascending=True)
    result_polygons = result_polygons.reset_index(drop=True)

    # Store the area of 'trimmed' polygons into a combined geometry, starting
    # with the smallest area polygon
    minimal_geom = result_polygons.iloc[0]['geometry']
    for idx, row in tqdm(result_polygons.iloc[1:].iterrows(), 
                         total=result_polygons.shape[0] - 1):
        
        # Trim the polygon by the combined geometry
        result_polygons.at[idx, 'geometry'] = row['geometry'].difference(
            minimal_geom)

        # Update the combined geometry with the new polygon
        minimal_geom = minimal_geom.union(row['geometry'])
    
    # Sort the polygons by area (largest first) - this is just to conform to
    # the unit test and is not strictly essential
    result_polygons = result_polygons.sort_values('area', ascending=False)
    result_polygons = result_polygons.drop('area', axis=1)

    return result_polygons

def remove_zero_area_subareas(mp: sgeom.MultiPolygon,
                              removed_subareas: List[sgeom.Polygon]) \
                                -> sgeom.MultiPolygon:
    """Remove subareas with zero area from a multipolygon.

    Args:
        mp (sgeom.MultiPolygon): A multipolygon.
        removed_subareas (List[sgeom.Polygon]): A list of removed subareas.
    
    Returns:
        sgeom.MultiPolygon: A multipolygon with zero area subareas removed.
    """
    if not hasattr(mp, 'geoms'):
        return mp

    largest = max(mp.geoms, key=lambda x: x.area)
    removed = [subarea for subarea in mp.geoms if subarea != largest]
    removed_subareas.extend(removed)
    return largest

def attach_unconnected_subareas(polys_gdf: gpd.GeoDataFrame, 
                                unconnected_subareas: List[sgeom.Polygon]) \
                                    -> gpd.GeoDataFrame:
    """Attach unconnected subareas to the nearest polygon.

    Args:
        polys_gdf (gpd.GeoDataFrame): A GeoDataFrame containing polygons with
            columns: 'geometry', 'area', and 'id'. 
        unconnected_subareas (List[sgeom.Polygon]): A list of subareas that are 
            not attached to others.
    
    Returns:
        gpd.GeoDataFrame: A GeoDataFrame containing polygons.
    """
    tree = STRtree(polys_gdf.geometry)
    for subarea in unconnected_subareas:
        nearest_poly = tree.nearest(subarea)
        ind = polys_gdf.index[nearest_poly]
        new_poly = polys_gdf.loc[ind, 'geometry'].union(subarea)
        if hasattr(new_poly, 'geoms'):
            new_poly = max(new_poly.geoms, key=lambda x: x.area)
        polys_gdf.at[ind, 'geometry'] = new_poly
    return polys_gdf

def calculate_slope(polys_gdf: gpd.GeoDataFrame, 
                    grid: pysheds.sgrid.sGrid, 
                    cell_slopes: np.ndarray) -> gpd.GeoDataFrame:
    """Calculate the average slope of each polygon.

    Args:
        polys_gdf (gpd.GeoDataFrame): A GeoDataFrame containing polygons with
            columns: 'geometry', 'area', and 'id'. 
        grid (pysheds.sgrid.sGrid): The grid object.
        cell_slopes (np.ndarray): The slopes of each cell in the grid.
    
    Returns:
        gpd.GeoDataFrame: A GeoDataFrame containing polygons with an added 
            'slope' column.
    """
    polys_gdf['slope'] = None
    for idx, row in polys_gdf.iterrows():
        mask = features.geometry_mask([row.geometry], 
                                      grid.shape, 
                                      grid.affine, 
                                      invert=True)
        average_slope = cell_slopes[mask].mean().mean()
        polys_gdf.loc[idx, 'slope'] = max(float(average_slope), 0)
    return polys_gdf

def derive_subcatchments(G: nx.Graph, fid: Path) -> gpd.GeoDataFrame:
    """Derive subcatchments from the nodes on a graph and a DEM.

    Args:
        G (nx.Graph): The input graph with nodes containing 'x' and 'y'.
        fid (Path): Filepath to the DEM.
    
    Returns:
        gpd.GeoDataFrame: A GeoDataFrame containing polygons with columns:
            'geometry', 'area', 'id', 'width', and 'slope'.
    """
    # Initialise pysheds grids
    grid = pgrid.Grid.from_raster(str(fid))
    dem = grid.read_raster(str(fid))

    # Condition the DEM
    inflated_dem = condition_dem(grid, dem)

    # Compute flow directions
    flow_dir, dirmap = compute_flow_directions(grid, inflated_dem)

    # Calculate slopes
    cell_slopes = grid.cell_slopes(dem, flow_dir)

    # Calculate flow accumulations
    flow_acc = calculate_flow_accumulation(grid, flow_dir, dirmap)

    # Delineate catchments
    polys = delineate_catchment(grid, flow_acc, flow_dir, dirmap, G)

    # Remove intersections
    result_polygons = remove_intersections(polys)

    # Convert to GeoDataFrame
    polys_gdf = result_polygons.dropna(subset=['geometry'])
    polys_gdf = polys_gdf[~polys_gdf['geometry'].is_empty]

    # Remove zero area subareas and attach to nearest polygon
    removed_subareas: List[sgeom.Polygon] = list() # needed for mypy
    def remove_(mp): return remove_zero_area_subareas(mp, removed_subareas)
    polys_gdf['geometry'] = polys_gdf['geometry'].apply(remove_)
    polys_gdf = attach_unconnected_subareas(polys_gdf, removed_subareas)

    # Calculate area and slope
    polys_gdf['area'] = polys_gdf.geometry.area
    polys_gdf = calculate_slope(polys_gdf, grid, cell_slopes)

    # Calculate width
    polys_gdf['width'] = polys_gdf['area'].div(np.pi).pow(0.5)
    return polys_gdf

def derive_rc(polys_gdf: gpd.GeoDataFrame,
              G: nx.Graph,
              building_footprints: gpd.GeoDataFrame) -> gpd.GeoDataFrame:
    """Derive the Runoff Coefficient (RC) of each subcatchment.

    The runoff coefficient is the ratio of impervious area to total area. The
    impervious area is calculated by overlaying the subcatchments with building
    footprints and all edges in G buffered by their width parameter (i.e., to
    calculate road area).
    
    Args:
        polys_gdf (gpd.GeoDataFrame): A GeoDataFrame containing polygons that
            represent subcatchments with columns: 'geometry', 'area', and 'id'. 
        G (nx.Graph): The input graph, with node 'ids' that match polys_gdf and
            edges with the 'id', 'width' and 'geometry' property.
        building_footprints (gpd.GeoDataFrame): A GeoDataFrame containing 
            building footprints with a 'geometry' column.

    Returns:
        gpd.GeoDataFrame: A GeoDataFrame containing polygons with columns:
            'geometry', 'area', 'id', 'impervious_area', and 'rc'.
    """
    polys_gdf = polys_gdf.copy()

    ## Format as swmm type catchments 

    # TODO think harder about lane widths (am I double counting here?)
    lines = []
    for u, v, x in G.edges(data=True):
        lines.append({'geometry' : x['geometry'].buffer(x['width'], 
                                                                cap_style = 2, 
                                                                join_style=2),
                            'id' : x['id']})
    lines_df = pd.DataFrame(lines)
    lines_gdf = gpd.GeoDataFrame(lines_df, 
                                geometry=lines_df.geometry,
                                    crs = polys_gdf.crs)

    result = gpd.overlay(lines_gdf[['geometry']], 
                         building_footprints[['geometry']], 
                         how='union')
    result = gpd.overlay(polys_gdf, result)

    dissolved_result = result.dissolve(by='id').reset_index()
    dissolved_result['impervious_area'] = dissolved_result.geometry.area
    polys_gdf = pd.merge(polys_gdf, 
                            dissolved_result[['id','impervious_area']], 
                            on = 'id',
                            how='left').fillna(0)
    polys_gdf['rc'] = polys_gdf['impervious_area'] / polys_gdf['area'] * 100
    return polys_gdf

def calculate_angle(point1: tuple[float,float], 
                    point2: tuple[float,float],
                    point3: tuple[float,float]) -> float:
    """Calculate the angle between three points.

    Calculate the angle between the vectors formed by (point1, 
    point2) and (point2, point3)

    Args:
        point1 (tuple): The first point (x,y).
        point2 (tuple): The second point (x,y).
        point3 (tuple): The third point (x,y).

    Returns:
        float: The angle between the three points in degrees.
    """
    vector1 = (point1[0] - point2[0], point1[1] - point2[1])
    vector2 = (point3[0] - point2[0], point3[1] - point2[1])

    dot_product = vector1[0] * vector2[0] + vector1[1] * vector2[1]
    magnitude1 = math.sqrt(vector1[0]**2 + vector1[1]**2)
    magnitude2 = math.sqrt(vector2[0]**2 + vector2[1]**2)

    if magnitude1 * magnitude2 == 0:
        # Avoid division by zero
        return float('inf')

    cosine_angle = dot_product / (magnitude1 * magnitude2)

    # Ensure the cosine value is within the valid range [-1, 1]
    cosine_angle = min(max(cosine_angle, -1), 1)

    # Calculate the angle in radians
    angle_radians = math.acos(cosine_angle)

    # Convert angle to degrees
    angle_degrees = math.degrees(angle_radians)

    return angle_degrees

<<<<<<< HEAD
=======
def nodes_to_features(G: nx.Graph):
    """Convert a graph to a GeoJSON node feature collection.

    Args:
        G (nx.Graph): The input graph.

    Returns:
        dict: A GeoJSON feature collection.
    """
    features = []
    for node, data in G.nodes(data=True):
        feature = {
            'type': 'Feature',
            'geometry': sgeom.mapping(sgeom.Point(data['x'], data['y'])),
            'properties': {'id': node, **data}
        }
        features.append(feature)
    return features

def edges_to_features(G: nx.Graph):
    """Convert a graph to a GeoJSON edge feature collection.

    Args:
        G (nx.Graph): The input graph.

    Returns:
        dict: A GeoJSON feature collection.
    """
    features = []
    for u, v, data in G.edges(data=True):
        if 'geometry' not in data:
            geom = None
        else: 
            geom = sgeom.mapping(data['geometry'])
            del data['geometry']
        feature = {
            'type': 'Feature',
            'geometry': geom,
            'properties': {'u': u, 'v': v, **data}
        }
        features.append(feature)
    return features

>>>>>>> 2ab3a75e
def graph_to_geojson(graph: nx.Graph, 
                     fid: Path, 
                     crs: str):
    """Write a graph to a GeoJSON file.

    Args:
        graph (nx.Graph): The input graph.
        fid (Path): The filepath to save the GeoJSON file.
        crs (str): The CRS of the graph.
    """
    graph = graph.copy()
<<<<<<< HEAD
    for iterable, label in zip([graph.nodes(data=True), 
                                graph.edges(data=True)],
                               ['nodes', 'edges']):
        geojson_features = []
        for item_ in iterable:
            if label == 'nodes':
                data = item_[1]
                data['geometry'] = sgeom.Point(data['x'], data['y'])
                name_data = {'id' : item_[0]}
            else:
                data = item_[2]
                name_data = {'u' : item_[0] , 
                             'v' : item_[1]}
            if 'geometry' in data:
                geometry = sgeom.mapping(data['geometry'])
                data_ = data.copy()
                del data_['geometry']
                feature = {
                    'type': 'Feature',
                    'geometry': geometry,
                    'properties': {**data_, **name_data}
                }
                geojson_features.append(feature)
        geojson = {
            'type': 'FeatureCollection',
            'features': geojson_features,
=======
    nodes = nodes_to_features(graph)
    edges = edges_to_features(graph)
    
    for iterable, label in zip([nodes, edges], ['nodes', 'edges']):
        geojson = {
            'type': 'FeatureCollection',
            'features' : iterable,
>>>>>>> 2ab3a75e
            'crs' : {
                'type': 'name',
                'properties': {
                    'name': "urn:ogc:def:crs:{0}".format(crs.replace(':', '::'))
                }
            }
<<<<<<< HEAD
        }
=======
            }
>>>>>>> 2ab3a75e
        fid_ = fid.with_stem(fid.stem + f'_{label}').with_suffix('.geojson')

        with fid_.open('w') as output_file:
            json.dump(geojson, output_file, indent=2)<|MERGE_RESOLUTION|>--- conflicted
+++ resolved
@@ -697,8 +697,6 @@
 
     return angle_degrees
 
-<<<<<<< HEAD
-=======
 def nodes_to_features(G: nx.Graph):
     """Convert a graph to a GeoJSON node feature collection.
 
@@ -742,7 +740,6 @@
         features.append(feature)
     return features
 
->>>>>>> 2ab3a75e
 def graph_to_geojson(graph: nx.Graph, 
                      fid: Path, 
                      crs: str):
@@ -754,34 +751,6 @@
         crs (str): The CRS of the graph.
     """
     graph = graph.copy()
-<<<<<<< HEAD
-    for iterable, label in zip([graph.nodes(data=True), 
-                                graph.edges(data=True)],
-                               ['nodes', 'edges']):
-        geojson_features = []
-        for item_ in iterable:
-            if label == 'nodes':
-                data = item_[1]
-                data['geometry'] = sgeom.Point(data['x'], data['y'])
-                name_data = {'id' : item_[0]}
-            else:
-                data = item_[2]
-                name_data = {'u' : item_[0] , 
-                             'v' : item_[1]}
-            if 'geometry' in data:
-                geometry = sgeom.mapping(data['geometry'])
-                data_ = data.copy()
-                del data_['geometry']
-                feature = {
-                    'type': 'Feature',
-                    'geometry': geometry,
-                    'properties': {**data_, **name_data}
-                }
-                geojson_features.append(feature)
-        geojson = {
-            'type': 'FeatureCollection',
-            'features': geojson_features,
-=======
     nodes = nodes_to_features(graph)
     edges = edges_to_features(graph)
     
@@ -789,18 +758,13 @@
         geojson = {
             'type': 'FeatureCollection',
             'features' : iterable,
->>>>>>> 2ab3a75e
             'crs' : {
                 'type': 'name',
                 'properties': {
                     'name': "urn:ogc:def:crs:{0}".format(crs.replace(':', '::'))
                 }
             }
-<<<<<<< HEAD
-        }
-=======
             }
->>>>>>> 2ab3a75e
         fid_ = fid.with_stem(fid.stem + f'_{label}').with_suffix('.geojson')
 
         with fid_.open('w') as output_file:
