--- conflicted
+++ resolved
@@ -31,11 +31,6 @@
 from shapely.strtree import STRtree
 from tqdm import tqdm
 
-<<<<<<< HEAD
-from swmmanywhere.logging import logger
-
-=======
->>>>>>> 4d9ef6af
 os.environ['NUMBA_NUM_THREADS'] = '1'
 import pyflwdir  # noqa: E402
 import pysheds  # noqa: E402
@@ -675,7 +670,6 @@
     if method == 'pysheds':
         # Calculate flow accumulations
         flow_acc = calculate_flow_accumulation(grid, flow_dir, dirmap)
-<<<<<<< HEAD
 
         # Delineate catchments
         polys = delineate_catchment(grid, flow_acc, flow_dir, dirmap, G)
@@ -683,15 +677,6 @@
         # Remove intersections
         result_polygons = remove_intersections(polys)
 
-=======
-
-        # Delineate catchments
-        polys = delineate_catchment(grid, flow_acc, flow_dir, dirmap, G)
-
-        # Remove intersections
-        result_polygons = remove_intersections(polys)
-
->>>>>>> 4d9ef6af
     elif method == 'pyflwdir':
         # Delineate catchments
         result_polygons = delineate_catchment_pyflwdir(grid, flow_dir, G)   
@@ -756,10 +741,6 @@
 
     # Calculate impervious area and runoff coefficient (rc)
     subcatchments["impervious_area"] = 0.0
-<<<<<<< HEAD
-    subcatchments.loc[sb_idx, "impervious_area"] += _intersection_area(
-        subcatchments.iloc[sb_pidx], impervious.iloc[bf_pidx])
-=======
 
     # Calculate all intersection-impervious areas
     intersection_area = _intersection_area(subcatchments.iloc[sb_pidx], 
@@ -777,7 +758,6 @@
     # Store as impervious area in subcatchments
     subcatchments["impervious_area"] = 0
     subcatchments.loc[areas.index, "impervious_area"] = areas
->>>>>>> 4d9ef6af
     subcatchments["rc"] = subcatchments["impervious_area"] / \
         subcatchments.geometry.area * 100
     return subcatchments
@@ -896,56 +876,6 @@
 
         with fid.open('w') as output_file:
             json.dump(geojson, output_file, indent=2)
-<<<<<<< HEAD
-def trim_touching_polygons(polygons: gpd.GeoDataFrame,
-                           fid: Path,
-                           trim: bool = False) -> gpd.GeoDataFrame:
-    """Trim touching polygons in a GeoDataFrame.
-
-    Args:
-        polygons (gpd.GeoDataFrame): A GeoDataFrame containing polygons with 
-            columns: 'geometry', 'area', and 'id'.
-        fid (Path): Filepath to the elevation DEM.
-
-        trim (bool, optional): Whether to trim polygons that touch the edge of
-            the DEM or just to warn a user that they do touch the edge. 
-            Defaults to False.
-
-    Returns:
-        gpd.GeoDataFrame: A GeoDataFrame containing polygons with no touching 
-            polygons.
-    """
-    # Get elevation boundary
-    with rst.open(fid) as src:
-        image = src.read(1)  # Read the first band
-        nodata = src.nodata
-        transform = src.transform
-        crs = src.crs
-        resolution = abs(transform.a)
-
-    # Mask elevation with data
-    data_mask = (image != nodata)
-    image[data_mask] = 1
-    mask_shapes = features.shapes(image, mask=data_mask, transform=transform)
-    
-    # Convert shapes to GeoDataFrame
-    geoms = [sgeom.Polygon(geom['coordinates'][0]) for geom, value in mask_shapes]
-    
-    # Create GeoDataFrame from the list of geometries
-    dem_outline = gpd.GeoDataFrame({'geometry': geoms}, crs=crs).exterior
-    
-    ind = polygons.geometry.exterior.buffer(resolution + 1).apply(
-        lambda x: x.intersects(dem_outline)).values
-    if ind.sum() != 0:
-        logger.warning("""Some catchments touch the edge of the elevation DEM, 
-                       inspect the outputs and check whether the area of 
-                       interest has been included, otherwise widen your bbox""")
-    if trim:
-        trimmed_gdf = polygons.loc[~ind]
-        return trimmed_gdf
-    return polygons
-=======
->>>>>>> 4d9ef6af
 
 def merge_points(coordinates: list[tuple[float, float]], 
                  threshold: float)-> dict:
