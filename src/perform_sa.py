--- conflicted
+++ resolved
@@ -18,15 +18,11 @@
 # ## Initialise directories and load results
 # %%
 # Load the configuration file and extract relevant data
-<<<<<<< HEAD
-projects = ["cranbrook_node_1439.1",
-=======
-for project in [ "cranbrook_node_1439.1",
+projects = [ "cranbrook_node_1439.1",
                 "bellinge_G73F000_G72F120_l1",
 
                 "bellinge_G80F390_G80F380_l1",
                 "bellinge_G72F800_G72F050_l1",
->>>>>>> 1bdf94b0
                 "bellinge_G62F060_G61F180_l1",
                 "bellinge_G72F550_G72F010_l1",
                 "bellinge_G60F61Y_G60F390_l1",
@@ -62,11 +58,7 @@
     df[df == np.inf] = None
     df = df.sort_values(by = 'iter')
 
-<<<<<<< HEAD
-    objectives = list(set(objectives).intersection(df.columns))
-=======
     objectives = df.columns.intersection(metrics.keys())
->>>>>>> 1bdf94b0
 
     # Make a directory to store plots in
     plot_fid = results_dir.parent / 'plots'
