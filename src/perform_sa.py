--- conflicted
+++ resolved
@@ -18,10 +18,6 @@
 # %%
 # Load the configuration file and extract relevant data
 for project in ["bellinge_G80F390_G80F380_l1",
-<<<<<<< HEAD
-
-=======
->>>>>>> e86f169c
                 "bellinge_G72F800_G72F050_l1",
                 "bellinge_G73F000_G72F120_l1",
                 "bellinge_G62F060_G61F180_l1",
