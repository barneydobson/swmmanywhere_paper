--- conflicted
+++ resolved
@@ -137,11 +137,8 @@
     #   fastparquet
     #   geopandas
     #   matplotlib
-<<<<<<< HEAD
     #   pyswmm
-=======
-    #   rioxarray
->>>>>>> 0dc06ffc
+    #   rioxarray
     #   scikit-image
     #   xarray
 pandas==2.1.4
